--- conflicted
+++ resolved
@@ -143,20 +143,20 @@
     }
 }
 
-<<<<<<< HEAD
 // Allow interface to iterator.
 impl Iterator for dyn SSIterator {
     type Item = (Vec<u8>, Vec<u8>);
 
     fn next(&mut self) -> Option<Self::Item> {
         self.next()
-=======
+    }
+}
+
 impl Iterator for Box<dyn SSIterator> {
     type Item = (Vec<u8>, Vec<u8>);
 
     fn next(&mut self) -> Option<Self::Item> {
         SSIterator::next(&mut *self)
->>>>>>> ae4f25d4
     }
 }
 
